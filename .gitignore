--- conflicted
+++ resolved
@@ -32,9 +32,6 @@
 .ipynb_checkpoints/
 .DS_Store
 
-<<<<<<< HEAD
 notebooks/results_plasticity
-=======
 # ignore claude generated files 
-**/CLAUDE.md 
->>>>>>> 4c282b9c
+**/CLAUDE.md 